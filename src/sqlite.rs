use diesel::associations::HasTable;
use diesel::connection::{
    AnsiTransactionManager, Connection, ConnectionSealed, DefaultLoadingMode, LoadConnection,
    SimpleConnection, TransactionManager,
};
use diesel::deserialize::{FromSqlRow, StaticallySizedRow};
use diesel::dsl::{Find, Update};
use diesel::expression::{is_aggregate, MixedAggregates, QueryMetadata, ValidGrouping};
use diesel::migration::{MigrationConnection, CREATE_MIGRATIONS_TABLE};
use diesel::query_builder::{AsChangeset, IntoUpdateTarget, Query, QueryFragment, QueryId};
use diesel::query_dsl::methods::{ExecuteDsl, FindDsl};
use diesel::query_dsl::{LoadQuery, UpdateAndFetchResults};
use diesel::result::{ConnectionResult, QueryResult};
use diesel::serialize::ToSql;
use diesel::sql_types::HasSqlType;
use diesel::sqlite::{Sqlite, SqliteConnection};
use diesel::RunQueryDsl;
use diesel::{sql_query, Identifiable, Table};
use tracing::{debug, instrument};

pub struct InstrumentedSqliteConnection {
    inner: SqliteConnection,
}

impl SimpleConnection for InstrumentedSqliteConnection {
    #[instrument(fields(db.system="sqlite", otel.kind="client"), skip(self, query), err)]
    fn batch_execute(&mut self, query: &str) -> QueryResult<()> {
        self.inner.batch_execute(query)?;

        Ok(())
    }
}

impl ConnectionSealed for InstrumentedSqliteConnection {}

impl Connection for InstrumentedSqliteConnection {
    type Backend = Sqlite;
    type TransactionManager = AnsiTransactionManager;

    #[instrument(fields(db.system="sqlite", otel.kind="client"), skip(database_url), err)]
    fn establish(database_url: &str) -> ConnectionResult<InstrumentedSqliteConnection> {
        Ok(InstrumentedSqliteConnection {
            inner: SqliteConnection::establish(database_url)?,
        })
    }

    #[instrument(fields(db.system="sqlite", otel.kind="client"), skip(self, f))]
    fn transaction<T, E, F>(&mut self, f: F) -> Result<T, E>
    where
        F: FnOnce(&mut Self) -> Result<T, E>,
        E: From<diesel::result::Error>,
    {
        Self::TransactionManager::transaction(self, f)
    }

    #[instrument(fields(db.system="sqlite", otel.kind="client"), skip(self, source), err)]
    fn execute_returning_count<T>(&mut self, source: &T) -> QueryResult<usize>
    where
        T: QueryFragment<Sqlite> + QueryId,
    {
        self.inner.execute_returning_count(source)
    }

    #[instrument(fields(db.system="sqlite", otel.kind="client"), skip(self))]
    fn transaction_state(&mut self) -> &mut Self::TransactionManager {
        self.inner.transaction_state()
    }
}

impl LoadConnection<DefaultLoadingMode> for InstrumentedSqliteConnection {
    type Cursor<'conn, 'query> = <SqliteConnection as LoadConnection<DefaultLoadingMode>>::Cursor<'conn, 'query>
        where
            Self: 'conn;
    type Row<'conn, 'query> = <SqliteConnection as LoadConnection<DefaultLoadingMode>>::Row<'conn, 'query>
        where
            Self: 'conn;

<<<<<<< HEAD
    #[cfg_attr(
        feature = "statement-fields",
        instrument(
            fields(
                db.system="sqlite",
                otel.kind="client",
                db.statement=%diesel::debug_query(&source),
            ),
            skip(self, source),
            err,
        )
    )]
    #[cfg_attr(
        not(feature = "statement-fields"),
        instrument(
            fields(
                db.system="sqlite",
                otel.kind="client",
            ),
            skip(self, source),
            err,
        )
    )]
=======
    #[instrument(fields(db.system="sqlite", otel.kind="client"), skip(self, source), err)]
>>>>>>> 915b7af5
    fn load<'conn, 'query, T>(
        &'conn mut self,
        source: T,
    ) -> QueryResult<Self::Cursor<'conn, 'query>>
    where
        T: Query + QueryFragment<Self::Backend> + QueryId + 'query,
        Self::Backend: QueryMetadata<T::SqlType>,
    {
        self.inner.load(source)
    }
}

impl MigrationConnection for InstrumentedSqliteConnection {
    fn setup(&mut self) -> QueryResult<usize> {
        sql_query(CREATE_MIGRATIONS_TABLE).execute(self)
    }
}

impl InstrumentedSqliteConnection {
    #[instrument(fields(db.system="sqlite", otel.kind="client"), skip(self, f))]
    pub fn immediate_transaction<T, E, F>(&mut self, f: F) -> Result<T, E>
    where
        F: FnOnce(&mut SqliteConnection) -> Result<T, E>,
        E: From<diesel::result::Error>,
    {
        self.inner.immediate_transaction(f)
    }

    #[instrument(fields(db.system="sqlite", otel.kind="client"), skip(self, f))]
    pub fn exclusive_transaction<T, E, F>(&mut self, f: F) -> Result<T, E>
    where
        F: FnOnce(&mut SqliteConnection) -> Result<T, E>,
        E: From<diesel::result::Error>,
    {
        self.inner.exclusive_transaction(f)
    }

    #[doc(hidden)]
    #[instrument(fields(db.system="sqlite", otel.kind="client"), skip(self, f))]
    pub fn register_sql_function<ArgsSqlType, RetSqlType, Args, Ret, F>(
        &mut self,
        fn_name: &str,
        deterministic: bool,
        f: F,
    ) -> QueryResult<()>
    where
        F: FnMut(Args) -> Ret + std::panic::UnwindSafe + Send + 'static,
        Args: FromSqlRow<ArgsSqlType, Sqlite> + StaticallySizedRow<ArgsSqlType, Sqlite>,
        Ret: ToSql<RetSqlType, Sqlite>,
        Sqlite: HasSqlType<RetSqlType>,
    {
        self.inner.register_sql_function(fn_name, deterministic, f)
    }
}

impl<'b, Changes, Output> UpdateAndFetchResults<Changes, Output> for InstrumentedSqliteConnection
where
    Changes: Copy + Identifiable,
    Changes: AsChangeset<Target = <Changes as HasTable>::Table> + IntoUpdateTarget,
    Changes::Table: FindDsl<Changes::Id>,
    Update<Changes, Changes>: ExecuteDsl<SqliteConnection>,
    Find<Changes::Table, Changes::Id>: LoadQuery<'b, SqliteConnection, Output>,
    <Changes::Table as Table>::AllColumns: ValidGrouping<()>,
    <<Changes::Table as Table>::AllColumns as ValidGrouping<()>>::IsAggregate:
        MixedAggregates<is_aggregate::No, Output = is_aggregate::No>,
{
    fn update_and_fetch(&mut self, changeset: Changes) -> QueryResult<Output> {
        debug!("updating and fetching changeset");
        self.inner.update_and_fetch(changeset)
    }
}<|MERGE_RESOLUTION|>--- conflicted
+++ resolved
@@ -75,7 +75,6 @@
         where
             Self: 'conn;
 
-<<<<<<< HEAD
     #[cfg_attr(
         feature = "statement-fields",
         instrument(
@@ -99,9 +98,6 @@
             err,
         )
     )]
-=======
-    #[instrument(fields(db.system="sqlite", otel.kind="client"), skip(self, source), err)]
->>>>>>> 915b7af5
     fn load<'conn, 'query, T>(
         &'conn mut self,
         source: T,
